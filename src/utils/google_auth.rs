--- conflicted
+++ resolved
@@ -4,13 +4,8 @@
     Gmail,
     api::Scope,
     yup_oauth2::{
-<<<<<<< HEAD
-        authenticator_delegate::InstalledFlowDelegate, InstalledFlowAuthenticator,
-        InstalledFlowReturnMethod,
-=======
         InstalledFlowAuthenticator, InstalledFlowReturnMethod,
         authenticator_delegate::InstalledFlowDelegate,
->>>>>>> cdd67414
     },
 };
 use hyper_rustls::{HttpsConnector, HttpsConnectorBuilder};
@@ -52,11 +47,9 @@
     Redirect {
         /// The port to use for the redirect server.
         port: Option<u16>,
-<<<<<<< HEAD
         /// Whether to open the browser automatically.
         open_browser: bool,
-=======
->>>>>>> cdd67414
+
     },
     /// The interactive flow.
     Interactive {
@@ -67,14 +60,11 @@
 
 impl Default for GoogleAuthFlow {
     fn default() -> Self {
-<<<<<<< HEAD
         GoogleAuthFlow::Redirect {
             port: None,
             open_browser: false,
         }
-=======
-        GoogleAuthFlow::Redirect { port: None }
->>>>>>> cdd67414
+
     }
 }
 
@@ -148,7 +138,6 @@
         .await
         .expect("credential file missing");
 
-<<<<<<< HEAD
     let (return_method, open_browser) = match conf.0.flow {
         GoogleAuthFlow::Redirect { port, open_browser } => (
             match port {
@@ -160,29 +149,14 @@
         GoogleAuthFlow::Interactive { open_browser } => {
             (InstalledFlowReturnMethod::Interactive, open_browser)
         }
-=======
-    let return_method = match conf.0.flow {
-        GoogleAuthFlow::Redirect { port } => match port {
-            Some(port) => InstalledFlowReturnMethod::HTTPPortRedirect(port),
-            None => InstalledFlowReturnMethod::HTTPRedirect,
-        },
-        GoogleAuthFlow::Interactive { .. } => InstalledFlowReturnMethod::Interactive,
->>>>>>> cdd67414
     };
 
     // Set up OAuth2 authenticator with required Gmail scopes
     let mut builder = InstalledFlowAuthenticator::builder(secret, return_method)
         .persist_tokens_to_disk(&conf.0.token_path);
 
-<<<<<<< HEAD
     if open_browser {
         builder = builder.flow_delegate(Box::new(InstalledFlowBrowserDelegate::default()));
-=======
-    if let GoogleAuthFlow::Interactive { open_browser } = conf.0.flow {
-        if open_browser {
-            builder = builder.flow_delegate(Box::new(InstalledFlowBrowserDelegate::default()));
-        }
->>>>>>> cdd67414
     }
 
     let auth = builder.build().await.unwrap();
